--- conflicted
+++ resolved
@@ -90,11 +90,7 @@
     UX581,
     GX701,
     GX531,
-<<<<<<< HEAD
     G533,
-=======
-    UM5302TA,
->>>>>>> 9f8f155f
 }
 
 impl NumpadLayout {
@@ -293,7 +289,7 @@
         )
     }
 
-<<<<<<< HEAD
+
     pub fn g533(bbox: BBox) -> Self {
         use EV_KEY::*;
         Self::create(
@@ -319,35 +315,6 @@
             // set to values outside the actual touchpad bbox.
             // this way, they will never be activated.
             bbox.disjoint_dummy(),
-=======
-    pub fn um5302ta(bbox: BBox) -> Self {
-        use EV_KEY::*;
-        Self::create(
-            vec![
-                vec![KEY_KP7, KEY_KP8, KEY_KP9, KEY_KPSLASH, KEY_BACKSPACE],
-                vec![KEY_KP4, KEY_KP5, KEY_KP6, KEY_KPASTERISK, KEY_BACKSPACE],
-                vec![KEY_KP1, KEY_KP2, KEY_KP3, KEY_KPMINUS, KEY_5],
-                vec![KEY_KP0, KEY_KPDOT, KEY_KPENTER, KEY_KPPLUS, KEY_EQUAL],
-            ],
-            bbox.apply_margins(Margins {
-                top: 0.1,
-                bottom: 0.025,
-                left: 0.05,
-                right: 0.05,
-            }),
-            bbox.apply_margins(Margins {
-                top: 0.0,
-                bottom: 0.91,
-                left: 0.95,
-                right: 0.0,
-            }),
-            bbox.apply_margins(Margins {
-                top: 0.0,
-                bottom: 0.91,
-                left: 0.0,
-                right: 0.95,
-            }),
->>>>>>> 9f8f155f
         )
     }
 
@@ -359,11 +326,7 @@
             UX581 => Self::ux581(bbox),
             GX701 => Self::gx701(bbox),
             GX531 => Self::gx531(bbox),
-<<<<<<< HEAD
             G533 => Self::g533(bbox),
-=======
-            UM5302TA => Self::um5302ta(bbox),
->>>>>>> 9f8f155f
         };
         Ok(layout)
     }
